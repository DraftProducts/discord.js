'use strict';

const MessageAttachment = require('./MessageAttachment');
const MessageEmbed = require('./MessageEmbed');
const { RangeError } = require('../errors');
const { browser } = require('../util/Constants');
const DataResolver = require('../util/DataResolver');
const MessageFlags = require('../util/MessageFlags');
const Util = require('../util/Util');

/**
 * Represents a message to be sent to the API.
 */
class APIMessage {
  /**
   * @param {MessageTarget} target - The target for this message to be sent to
   * @param {MessageOptions|WebhookMessageOptions} options - Options passed in from send
   */
  constructor(target, options) {
    /**
     * The target for this message to be sent to
     * @type {MessageTarget}
     */
    this.target = target;

    /**
     * Options passed in from send
     * @type {MessageOptions|WebhookMessageOptions}
     */
    this.options = options;

    /**
     * Data sendable to the API
     * @type {?Object}
     */
    this.data = null;

    /**
     * Files sendable to the API
     * @type {?Object[]}
     */
    this.files = null;
  }

  /**
   * Whether or not the target is a webhook
   * @type {boolean}
   * @readonly
   */
  get isWebhook() {
    const Webhook = require('./Webhook');
    const WebhookClient = require('../client/WebhookClient');
    return this.target instanceof Webhook || this.target instanceof WebhookClient;
  }

  /**
   * Whether or not the target is a user
   * @type {boolean}
   * @readonly
   */
  get isUser() {
    const User = require('./User');
    const GuildMember = require('./GuildMember');
    return this.target instanceof User || this.target instanceof GuildMember;
  }

  /**
   * Whether or not the target is a message
   * @type {boolean}
   * @readonly
   */
  get isMessage() {
    const Message = require('./Message');
    return this.target instanceof Message;
  }

  /**
   * Makes the content of this message.
   * @returns {?(string|string[])}
   */
  makeContent() {
    const GuildMember = require('./GuildMember');

    let content;
    if (this.options.content === null) {
      content = '';
    } else if (typeof this.options.content !== 'undefined') {
      content = Util.resolveString(this.options.content);
    }

    const disableMentions =
      typeof this.options.disableMentions === 'undefined'
        ? this.target.client.options.disableMentions
        : this.options.disableMentions;
    if (disableMentions === 'all') {
      content = Util.removeMentions(content || '');
    } else if (disableMentions === 'everyone') {
      content = (content || '').replace(/@([^<>@ ]*)/gmsu, (match, target) => {
        if (target.match(/^[&!]?\d+$/)) {
          return `@${target}`;
        } else {
          return `@\u200b${target}`;
        }
      });
    }

    const isSplit = typeof this.options.split !== 'undefined' && this.options.split !== false;
    const isCode = typeof this.options.code !== 'undefined' && this.options.code !== false;
    const splitOptions = isSplit ? { ...this.options.split } : undefined;

    let replyPrefix = '';
    if (this.options.reply && !this.isUser && this.target.type !== 'dm') {
      const id = this.target.client.users.resolveID(this.options.reply);
      replyPrefix = this.options.replyPrefixer ? this.options.replyPrefixer(this.options.reply) :
        this.target.client.options.replyPrefixer ? this.target.client.options.replyPrefixer(this.options.reply) :
          `<@${this.options.reply instanceof GuildMember && this.options.reply.nickname ? '!' : ''}${id}>, `;
      if (isSplit) splitOptions.prepend = `${replyPrefix}${splitOptions.prepend || ''}`;
    }

    if (content || replyPrefix) {
      if (isCode) {
        const codeName = typeof this.options.code === 'string' ? this.options.code : '';
<<<<<<< HEAD
        content = `${replyPrefix}\`\`\`${codeName}\n${Util.escapeMarkdown(content, true)}\n\`\`\``;
=======
        content = `${mentionPart}\`\`\`${codeName}\n${Util.cleanCodeBlockContent(content || '')}\n\`\`\``;
>>>>>>> d9e12b8b
        if (isSplit) {
          splitOptions.prepend = `${splitOptions.prepend || ''}\`\`\`${codeName}\n`;
          splitOptions.append = `\n\`\`\`${splitOptions.append || ''}`;
        }
<<<<<<< HEAD
      } else if (replyPrefix) {
        content = `${replyPrefix}${content}`;
      }

      const disableEveryone = typeof this.options.disableEveryone === 'undefined' ?
        this.target.client.options.disableEveryone :
        this.options.disableEveryone;
      if (disableEveryone) {
        content = content.replace(/@(everyone|here)/g, '@\u200b$1');
=======
      } else if (mentionPart) {
        content = `${mentionPart}${content || ''}`;
>>>>>>> d9e12b8b
      }

      if (isSplit) {
        content = Util.splitMessage(content || '', splitOptions);
      }
    }

    return content;
  }

  /**
   * Resolves data.
   * @returns {APIMessage}
   */
  resolveData() {
    if (this.data) return this;

    const content = this.makeContent();
    const tts = Boolean(this.options.tts);

    let nonce;
    if (typeof this.options.nonce !== 'undefined') {
      nonce = parseInt(this.options.nonce);
      if (isNaN(nonce) || nonce < 0) throw new RangeError('MESSAGE_NONCE_TYPE');
    }

    const embedLikes = [];
    if (this.isWebhook) {
      if (this.options.embeds) {
        embedLikes.push(...this.options.embeds);
      }
    } else if (this.options.embed) {
      embedLikes.push(this.options.embed);
    }
    const embeds = embedLikes.map(e => new MessageEmbed(e).toJSON());

    let username;
    let avatarURL;
    if (this.isWebhook) {
      username = this.options.username || this.target.name;
      if (this.options.avatarURL) avatarURL = this.options.avatarURL;
    }

    let flags;
    if (this.isMessage) {
      // eslint-disable-next-line eqeqeq
      flags = this.options.flags != null ? new MessageFlags(this.options.flags).bitfield : this.target.flags.bitfield;
    }

    this.data = {
      content,
      tts,
      nonce,
      embed: this.options.embed === null ? null : embeds[0],
      embeds,
      username,
      avatar_url: avatarURL,
      flags,
    };
    return this;
  }

  /**
   * Resolves files.
   * @returns {Promise<APIMessage>}
   */
  async resolveFiles() {
    if (this.files) return this;

    const embedLikes = [];
    if (this.isWebhook) {
      if (this.options.embeds) {
        embedLikes.push(...this.options.embeds);
      }
    } else if (this.options.embed) {
      embedLikes.push(this.options.embed);
    }

    const fileLikes = [];
    if (this.options.files) {
      fileLikes.push(...this.options.files);
    }
    for (const embed of embedLikes) {
      if (embed.files) {
        fileLikes.push(...embed.files);
      }
    }

    this.files = await Promise.all(fileLikes.map(f => this.constructor.resolveFile(f)));
    return this;
  }

  /**
   * Converts this APIMessage into an array of APIMessages for each split content
   * @returns {APIMessage[]}
   */
  split() {
    if (!this.data) this.resolveData();

    if (!Array.isArray(this.data.content)) return [this];

    const apiMessages = [];

    for (let i = 0; i < this.data.content.length; i++) {
      let data;
      let opt;

      if (i === this.data.content.length - 1) {
        data = { ...this.data, content: this.data.content[i] };
        opt = { ...this.options, content: this.data.content[i] };
      } else {
        data = { content: this.data.content[i], tts: this.data.tts };
        opt = { content: this.data.content[i], tts: this.data.tts };
      }

      const apiMessage = new APIMessage(this.target, opt);
      apiMessage.data = data;
      apiMessages.push(apiMessage);
    }

    return apiMessages;
  }

  /**
   * Resolves a single file into an object sendable to the API.
   * @param {BufferResolvable|Stream|FileOptions|MessageAttachment} fileLike Something that could be resolved to a file
   * @returns {Object}
   */
  static async resolveFile(fileLike) {
    let attachment;
    let name;

    const findName = thing => {
      if (typeof thing === 'string') {
        return Util.basename(thing);
      }

      if (thing.path) {
        return Util.basename(thing.path);
      }

      return 'file.jpg';
    };

    const ownAttachment =
      typeof fileLike === 'string' ||
      fileLike instanceof (browser ? ArrayBuffer : Buffer) ||
      typeof fileLike.pipe === 'function';
    if (ownAttachment) {
      attachment = fileLike;
      name = findName(attachment);
    } else {
      attachment = fileLike.attachment;
      name = fileLike.name || findName(attachment);
    }

    const resource = await DataResolver.resolveFile(attachment);
    return { attachment, name, file: resource };
  }

  /**
   * Partitions embeds and attachments.
   * @param {Array<MessageEmbed|MessageAttachment>} items Items to partition
   * @returns {Array<MessageEmbed[], MessageAttachment[]>}
   */
  static partitionMessageAdditions(items) {
    const embeds = [];
    const files = [];
    for (const item of items) {
      if (item instanceof MessageEmbed) {
        embeds.push(item);
      } else if (item instanceof MessageAttachment) {
        files.push(item);
      }
    }

    return [embeds, files];
  }

  /**
   * Transforms the user-level arguments into a final options object. Passing a transformed options object alone into
   * this method will keep it the same, allowing for the reuse of the final options object.
   * @param {StringResolvable} [content] Content to send
   * @param {MessageOptions|WebhookMessageOptions|MessageAdditions} [options={}] Options to use
   * @param {MessageOptions|WebhookMessageOptions} [extra={}] Extra options to add onto transformed options
   * @param {boolean} [isWebhook=false] Whether or not to use WebhookMessageOptions as the result
   * @returns {MessageOptions|WebhookMessageOptions}
   */
  static transformOptions(content, options, extra = {}, isWebhook = false) {
    if (!options && typeof content === 'object' && !Array.isArray(content)) {
      options = content;
      content = undefined;
    }

    if (!options) {
      options = {};
    } else if (options instanceof MessageEmbed) {
      return isWebhook ? { content, embeds: [options], ...extra } : { content, embed: options, ...extra };
    } else if (options instanceof MessageAttachment) {
      return { content, files: [options], ...extra };
    }

    if (Array.isArray(options)) {
      const [embeds, files] = this.partitionMessageAdditions(options);
      return isWebhook ? { content, embeds, files, ...extra } : { content, embed: embeds[0], files, ...extra };
    } else if (Array.isArray(content)) {
      const [embeds, files] = this.partitionMessageAdditions(content);
      if (embeds.length || files.length) {
        return isWebhook ? { embeds, files, ...extra } : { embed: embeds[0], files, ...extra };
      }
    }

    return { content, ...options, ...extra };
  }

  /**
   * Creates an `APIMessage` from user-level arguments.
   * @param {MessageTarget} target Target to send to
   * @param {StringResolvable} [content] Content to send
   * @param {MessageOptions|WebhookMessageOptions|MessageAdditions} [options={}] Options to use
   * @param {MessageOptions|WebhookMessageOptions} [extra={}] - Extra options to add onto transformed options
   * @returns {MessageOptions|WebhookMessageOptions}
   */
  static create(target, content, options, extra = {}) {
    const Webhook = require('./Webhook');
    const WebhookClient = require('../client/WebhookClient');

    const isWebhook = target instanceof Webhook || target instanceof WebhookClient;
    const transformed = this.transformOptions(content, options, extra, isWebhook);
    return new this(target, transformed);
  }
}

module.exports = APIMessage;

/**
 * A target for a message.
 * @typedef {TextChannel|DMChannel|User|GuildMember|Webhook|WebhookClient} MessageTarget
 */

/**
 * Additional items that can be sent with a message.
 * @typedef {MessageEmbed|MessageAttachment|Array<MessageEmbed|MessageAttachment>} MessageAdditions
 */<|MERGE_RESOLUTION|>--- conflicted
+++ resolved
@@ -120,29 +120,13 @@
     if (content || replyPrefix) {
       if (isCode) {
         const codeName = typeof this.options.code === 'string' ? this.options.code : '';
-<<<<<<< HEAD
-        content = `${replyPrefix}\`\`\`${codeName}\n${Util.escapeMarkdown(content, true)}\n\`\`\``;
-=======
-        content = `${mentionPart}\`\`\`${codeName}\n${Util.cleanCodeBlockContent(content || '')}\n\`\`\``;
->>>>>>> d9e12b8b
+        content = `${replyPrefix}\`\`\`${codeName}\n${Util.cleanCodeBlockContent(content || '')}\n\`\`\``;
         if (isSplit) {
           splitOptions.prepend = `${splitOptions.prepend || ''}\`\`\`${codeName}\n`;
           splitOptions.append = `\n\`\`\`${splitOptions.append || ''}`;
         }
-<<<<<<< HEAD
       } else if (replyPrefix) {
-        content = `${replyPrefix}${content}`;
-      }
-
-      const disableEveryone = typeof this.options.disableEveryone === 'undefined' ?
-        this.target.client.options.disableEveryone :
-        this.options.disableEveryone;
-      if (disableEveryone) {
-        content = content.replace(/@(everyone|here)/g, '@\u200b$1');
-=======
-      } else if (mentionPart) {
-        content = `${mentionPart}${content || ''}`;
->>>>>>> d9e12b8b
+        content = `${replyPrefix}${content || ''}`;
       }
 
       if (isSplit) {
