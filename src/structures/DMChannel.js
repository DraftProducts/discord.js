--- conflicted
+++ resolved
@@ -41,15 +41,6 @@
      * The ID of the last message in the channel, if one was sent
      * @type {?Snowflake}
      */
-<<<<<<< HEAD
-    this.recipient = this.client.dataManager.newUser(data.recipients[0]);
-
-    /**
-     * The ID of the last message in the channel, if one was sent
-     * @type {?Snowflake}
-     */
-=======
->>>>>>> d7c5baf7
     this.lastMessageID = data.last_message_id;
 
     /**
@@ -57,8 +48,6 @@
      * @type {?number}
      */
     this.lastPinTimestamp = data.last_pin_timestamp ? new Date(data.last_pin_timestamp).getTime() : null;
-<<<<<<< HEAD
-=======
   }
 
   /**
@@ -76,7 +65,6 @@
    */
   fetch() {
     return this.recipient.createDM();
->>>>>>> d7c5baf7
   }
 
   /**
@@ -93,20 +81,13 @@
 
   // These are here only for documentation purposes - they are implemented by TextBasedChannel
   /* eslint-disable no-empty-function */
-<<<<<<< HEAD
-=======
   get lastMessage() {}
->>>>>>> d7c5baf7
   get lastPinAt() {}
   send() {}
   startTyping() {}
   stopTyping() {}
   get typing() {}
   get typingCount() {}
-<<<<<<< HEAD
-  createCollector() {}
-=======
->>>>>>> d7c5baf7
   createMessageCollector() {}
   awaitMessages() {}
   // Doesn't work on DM channels; bulkDelete() {}
